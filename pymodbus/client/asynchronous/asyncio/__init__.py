"""
Asynchronous framework adapter for asyncio.
"""
import socket
import asyncio
import functools
import ssl
from pymodbus.exceptions import ConnectionException
from pymodbus.client.asynchronous.mixins import AsyncModbusClientMixin
from pymodbus.compat import byte2int
from pymodbus.transaction import FifoTransactionManager
import logging

_logger = logging.getLogger(__name__)

DGRAM_TYPE = socket.SocketKind.SOCK_DGRAM


class BaseModbusAsyncClientProtocol(AsyncModbusClientMixin):
    """
    Asyncio specific implementation of asynchronous modbus client protocol.
    """

    #: Factory that created this instance.
    factory = None
    transport = None

    def connection_made(self, transport):
        """
        Called when a connection is made.

        The transport argument is the transport representing the connection.
        :param transport:
        :return:
        """
        self.transport = transport
        self._connectionMade()

        if self.factory:
            self.factory.protocol_made_connection(self)

    def connection_lost(self, reason):
        """
        Called when the connection is lost or closed.

        The argument is either an exception object or None
        :param reason:
        :return:
        """
        self.transport = None
        self._connectionLost(reason)

        if self.factory:
            self.factory.protocol_lost_connection(self)

    def data_received(self, data):
        """
        Called when some data is received.
        data is a non-empty bytes object containing the incoming data.
        :param data:
        :return:
        """
        self._dataReceived(data)

    def create_future(self):
        """
        Helper function to create asyncio Future object
        :return:
        """
        return asyncio.Future()

    def resolve_future(self, f, result):
        """
        Resolves the completed future and sets the result
        :param f:
        :param result:
        :return:
        """
        if not f.done():
            f.set_result(result)

    def raise_future(self, f, exc):
        """
        Sets exception of a future if not done
        :param f:
        :param exc:
        :return:
        """
        if not f.done():
            f.set_exception(exc)

    def _connectionMade(self):
        """
        Called upon a successful client connection.
        """
        _logger.debug("Client connected to modbus server")
        self._connected = True

    def _connectionLost(self, reason):
        """
        Called upon a client disconnect

        :param reason: The reason for the disconnect
        """
        _logger.debug(
            "Client disconnected from modbus server: %s" % reason)
        self._connected = False
        for tid in list(self.transaction):
            self.raise_future(self.transaction.getTransaction(tid),
                              ConnectionException(
                                  'Connection lost during request'))

    @property
    def connected(self):
        """
        Return connection status.
        """
        return self._connected

    def write_transport(self, packet):
        return self.transport.write(packet)

<<<<<<< HEAD
    def _execute(self, request, **kwargs):
=======
    def execute(self, request, **kwargs):
>>>>>>> fbdc470a
        """
        Starts the producer to send the next request to
        consumer.write(Frame(request))
        """
        request.transaction_id = self.transaction.getNextTID()
        packet = self.framer.buildPacket(request)
        _logger.debug("send: " + " ".join([hex(byte2int(x)) for x in packet]))
        self.write_transport(packet)
        return self._buildResponse(request.transaction_id)

    def _dataReceived(self, data):
        ''' Get response, check for valid message, decode result

        :param data: The data returned from the server
        '''
        _logger.debug("recv: " + " ".join([hex(byte2int(x)) for x in data]))
        unit = self.framer.decode_data(data).get("uid", 0)
        self.framer.processIncomingPacket(data, self._handleResponse, unit=unit)

    def _handleResponse(self, reply, **kwargs):
        """
        Handle the processed response and link to correct deferred

        :param reply: The reply to process
        """
        if reply is not None:
            tid = reply.transaction_id
            handler = self.transaction.getTransaction(tid)
            if handler:
                self.resolve_future(handler, reply)
            else:
                _logger.debug("Unrequested message: " + str(reply))

    def _buildResponse(self, tid):
        """
        Helper method to return a deferred response
        for the current request.

        :param tid: The transaction identifier for this response
        :returns: A defer linked to the latest request
        """
        f = self.create_future()
        if not self._connected:
            self.raise_future(f, ConnectionException(
                'Client is not connected'))
        else:
            self.transaction.addTransaction(f, tid)
        return f

    def close(self):
        self.transport.close()
        self._connected = False


class ModbusClientProtocol(BaseModbusAsyncClientProtocol, asyncio.Protocol):
    """
    Asyncio specific implementation of asynchronous modbus client protocol.
    """

    #: Factory that created this instance.
    factory = None
    transport = None

    def data_received(self, data):
        """
        Called when some data is received.
        data is a non-empty bytes object containing the incoming data.
        :param data:
        :return:
        """
        self._dataReceived(data)


class ModbusUdpClientProtocol(BaseModbusAsyncClientProtocol,
                              asyncio.DatagramProtocol):
    """
    Asyncio specific implementation of asynchronous modbus udp client protocol.
    """

    #: Factory that created this instance.
    factory = None

    def __init__(self, host=None, port=0, **kwargs):
        self.host = host
        self.port = port
        super(self.__class__, self).__init__(**kwargs)

    def datagram_received(self, data, addr):
        self._dataReceived(data)

    def write_transport(self, packet):
        return self.transport.sendto(packet)


class ReconnectingAsyncioModbusTcpClient(object):
    """
    Client to connect to modbus device repeatedly over TCP/IP."
    """
    #: Minimum delay in milli seconds before reconnect is attempted.
    DELAY_MIN_MS = 100
    #: Maximum delay in milli seconds before reconnect is attempted.
    DELAY_MAX_MS = 1000 * 60 * 5

    def __init__(self, protocol_class=None, loop=None):
        """
        Initialize ReconnectingAsyncioModbusTcpClient
        :param protocol_class: Protocol used to talk to modbus device.
        :param loop: Event loop to use
        """
        #: Protocol used to talk to modbus device.
        self.protocol_class = protocol_class or ModbusClientProtocol
        #: Current protocol instance.
        self.protocol = None
        #: Event loop to use.
        self.loop = loop or asyncio.get_event_loop()
        self.host = None
        self.port = 0
        self.connected = False
        #: Reconnect delay in milli seconds.
        self.delay_ms = self.DELAY_MIN_MS

    def reset_delay(self):
        """
        Resets wait before next reconnect to minimal period.
        """
        self.delay_ms = self.DELAY_MIN_MS

    @asyncio.coroutine
    def start(self, host, port=502):
        """
        Initiates connection to start client
        :param host:
        :param port:
        :return:
        """
        # force reconnect if required:
        self.stop()

        _logger.debug('Connecting to %s:%s.' % (host, port))
        self.host = host
        self.port = port
        yield from self._connect()

    def stop(self):
        """
        Stops client
        :return:
        """
        # prevent reconnect:
        self.host = None

        if self.connected:
            if self.protocol:
                if self.protocol.transport:
                    self.protocol.transport.close()

    def _create_protocol(self):
        """
        Factory function to create initialized protocol instance.
        """
        protocol = self.protocol_class()
        protocol.factory = self
        return protocol

    @asyncio.coroutine
    def _connect(self):
        _logger.debug('Connecting.')
        try:
            yield from self.loop.create_connection(self._create_protocol,
                                                   self.host,
                                                   self.port)
        except Exception as ex:
            _logger.warning('Failed to connect: %s' % ex)
            asyncio.ensure_future(self._reconnect(), loop=self.loop)
        else:
            _logger.info('Connected to %s:%s.' % (self.host, self.port))
            self.reset_delay()

    def protocol_made_connection(self, protocol):
        """
        Protocol notification of successful connection.
        """
        _logger.info('Protocol made connection.')
        if not self.connected:
            self.connected = True
            self.protocol = protocol
        else:
            _logger.error('Factory protocol connect '
                          'callback called while connected.')

    def protocol_lost_connection(self, protocol):
        """
        Protocol notification of lost connection.
        """
        if self.connected:
            _logger.info('Protocol lost connection.')
            if protocol is not self.protocol:
                _logger.error('Factory protocol callback called '
                              'from unexpected protocol instance.')

            self.connected = False
            self.protocol = None
            if self.host:
                asyncio.ensure_future(self._reconnect(), loop=self.loop)
        else:
            _logger.error('Factory protocol disconnect callback called while not connected.')

    @asyncio.coroutine
    def _reconnect(self):
        _logger.debug('Waiting %d ms before next '
                      'connection attempt.' % self.delay_ms)
        yield from asyncio.sleep(self.delay_ms / 1000)
        self.delay_ms = min(2 * self.delay_ms, self.DELAY_MAX_MS)
        yield from self._connect()


class AsyncioModbusTcpClient(object):
    """Client to connect to modbus device over TCP/IP."""

    def __init__(self, host=None, port=502, protocol_class=None, loop=None):
        """
        Initializes Asyncio Modbus Tcp Client
        :param host: Host IP address
        :param port: Port to connect
        :param protocol_class: Protocol used to talk to modbus device.
        :param loop: Asyncio Event loop
        """
        #: Protocol used to talk to modbus device.
        self.protocol_class = protocol_class or ModbusClientProtocol
        #: Current protocol instance.
        self.protocol = None
        #: Event loop to use.
        self.loop = loop or asyncio.get_event_loop()

        self.host = host
        self.port = port

        self.connected = False

    def stop(self):
        """
        Stops the client
        :return:
        """
        if self.connected:
            if self.protocol:
                if self.protocol.transport:
                    self.protocol.transport.close()

    def _create_protocol(self):
        """
        Factory function to create initialized protocol instance.
        """
        protocol = self.protocol_class()
        protocol.factory = self
        return protocol

    @asyncio.coroutine
    def connect(self):
        """
        Connect and start Async client
        :return:
        """
        _logger.debug('Connecting.')
        try:
            yield from self.loop.create_connection(self._create_protocol,
                                                   self.host,
                                                   self.port)
            _logger.info('Connected to %s:%s.' % (self.host, self.port))
        except Exception as ex:
            _logger.warning('Failed to connect: %s' % ex)
            # asyncio.asynchronous(self._reconnect(), loop=self.loop)

    def protocol_made_connection(self, protocol):
        """
        Protocol notification of successful connection.
        """
        _logger.info('Protocol made connection.')
        if not self.connected:
            self.connected = True
            self.protocol = protocol
        else:
            _logger.error('Factory protocol connect '
                          'callback called while connected.')

    def protocol_lost_connection(self, protocol):
        """
        Protocol notification of lost connection.
        """
        if self.connected:
            _logger.info('Protocol lost connection.')
            if protocol is not self.protocol:
                _logger.error('Factory protocol callback called'
                              ' from unexpected protocol instance.')

            self.connected = False
            self.protocol = None
            # if self.host:
            #     asyncio.asynchronous(self._reconnect(), loop=self.loop)
        else:
            _logger.error('Factory protocol disconnect'
                          ' callback called while not connected.')


class ReconnectingAsyncioModbusTlsClient(ReconnectingAsyncioModbusTcpClient):
    """
    Client to connect to modbus device repeatedly over TLS."
    """
    def __init__(self, protocol_class=None, loop=None, framer=None):
        """
        Initialize ReconnectingAsyncioModbusTcpClient
        :param protocol_class: Protocol used to talk to modbus device.
        :param loop: Event loop to use
        """
        self.framer = framer
        ReconnectingAsyncioModbusTcpClient.__init__(self, protocol_class, loop)

    @asyncio.coroutine
    def start(self, host, port=802, sslctx=None, server_hostname=None):
        """
        Initiates connection to start client
        :param host:
        :param port:
        :param sslctx:
        :param server_hostname:
        :return:
        """
        self.sslctx = sslctx
        if self.sslctx is None:
            self.sslctx = ssl.create_default_context()
            # According to MODBUS/TCP Security Protocol Specification, it is
            # TLSv2 at least
            self.sslctx.options |= ssl.OP_NO_TLSv1_1
            self.sslctx.options |= ssl.OP_NO_TLSv1
            self.sslctx.options |= ssl.OP_NO_SSLv3
            self.sslctx.options |= ssl.OP_NO_SSLv2
        self.server_hostname = server_hostname
        yield from ReconnectingAsyncioModbusTcpClient.start(self, host, port)

    @asyncio.coroutine
    def _connect(self):
        _logger.debug('Connecting.')
        try:
            yield from self.loop.create_connection(self._create_protocol,
                                                   self.host,
                                                   self.port,
                                                   ssl=self.sslctx,
                                                   server_hostname=self.server_hostname)
        except Exception as ex:
            _logger.warning('Failed to connect: %s' % ex)
            asyncio.ensure_future(self._reconnect(), loop=self.loop)
        else:
            _logger.info('Connected to %s:%s.' % (self.host, self.port))
            self.reset_delay()

    def _create_protocol(self):
        """
        Factory function to create initialized protocol instance.
        """
        protocol = self.protocol_class(framer=self.framer)
        protocol.transaction = FifoTransactionManager(self)
        protocol.factory = self
        return protocol

class ReconnectingAsyncioModbusUdpClient(object):
    """
    Client to connect to modbus device repeatedly over UDP.
    """

    #: Reconnect delay in milli seconds.
    delay_ms = 0

    #: Maximum delay in milli seconds before reconnect is attempted.
    DELAY_MAX_MS = 1000 * 60 * 5

    def __init__(self, protocol_class=None, loop=None):
        """
        Initializes ReconnectingAsyncioModbusUdpClient
        :param protocol_class: Protocol used to talk to modbus device.
        :param loop: Asyncio Event loop
        """
        #: Protocol used to talk to modbus device.
        self.protocol_class = protocol_class or ModbusUdpClientProtocol
        #: Current protocol instance.
        self.protocol = None
        #: Event loop to use.
        self.loop = loop or asyncio.get_event_loop()

        self.host = None
        self.port = 0

        self.connected = False
        self.reset_delay()

    def reset_delay(self):
        """
        Resets wait before next reconnect to minimal period.
        """
        self.delay_ms = 100

    @asyncio.coroutine
    def start(self, host, port=502):
        """
        Start reconnecting asynchronous udp client
        :param host: Host IP to connect
        :param port: Host port to connect
        :return:
        """
        # force reconnect if required:
        self.stop()

        _logger.debug('Connecting to %s:%s.' % (host, port))

        # getaddrinfo returns a list of tuples
        # - [(family, type, proto, canonname, sockaddr),]
        # We want sockaddr which is a (ip, port) tuple
        # udp needs ip addresses, not hostnames
        addrinfo = yield from self.loop.getaddrinfo(host,
                                                    port,
                                                    type=DGRAM_TYPE)
        self.host, self.port = addrinfo[0][-1]

        yield from self._connect()

    def stop(self):
        """
        Stops connection and prevents reconnect
        :return:
        """
        # prevent reconnect:
        self.host = None

        if self.connected:
            if self.protocol:
                if self.protocol.transport:
                    self.protocol.transport.close()

    def _create_protocol(self, host=None, port=0):
        """
        Factory function to create initialized protocol instance.
        """
        protocol = self.protocol_class()
        protocol.host = host
        protocol.port = port
        protocol.factory = self
        return protocol

    @asyncio.coroutine
    def _connect(self):
        _logger.debug('Connecting.')
        try:
            yield from self.loop.create_datagram_endpoint(
                functools.partial(self._create_protocol,
                                  host=self.host,
                                  port=self.port),
                remote_addr=(self.host, self.port)
            )
            _logger.info('Connected to %s:%s.' % (self.host, self.port))
        except Exception as ex:
            _logger.warning('Failed to connect: %s' % ex)
            asyncio.ensure_future(self._reconnect(), loop=self.loop)

    def protocol_made_connection(self, protocol):
        """
        Protocol notification of successful connection.
        """
        _logger.info('Protocol made connection.')
        if not self.connected:
            self.connected = True
            self.protocol = protocol
        else:
            _logger.error('Factory protocol connect callback '
                          'called while connected.')

    def protocol_lost_connection(self, protocol):
        """
        Protocol notification of lost connection.
        """
        if self.connected:
            _logger.info('Protocol lost connection.')
            if protocol is not self.protocol:
                _logger.error('Factory protocol callback called '
                              'from unexpected protocol instance.')

            self.connected = False
            self.protocol = None
            if self.host:
                asyncio.ensure_future(self._reconnect(), loop=self.loop)
        else:
            _logger.error('Factory protocol disconnect '
                          'callback called while not connected.')

    @asyncio.coroutine
    def _reconnect(self):
        _logger.debug('Waiting %d ms before next '
                      'connection attempt.' % self.delay_ms)
        yield from asyncio.sleep(self.delay_ms / 1000)
        self.delay_ms = min(2 * self.delay_ms, self.DELAY_MAX_MS)
        yield from self._connect()


class AsyncioModbusUdpClient(object):
    """
    Client to connect to modbus device over UDP.
    """

    def __init__(self, host=None, port=502, protocol_class=None, loop=None):
        """
        Initializes Asyncio Modbus UDP Client
        :param host: Host IP address
        :param port: Port to connect
        :param protocol_class: Protocol used to talk to modbus device.
        :param loop: Asyncio Event loop
        """
        #: Protocol used to talk to modbus device.
        self.protocol_class = protocol_class or ModbusUdpClientProtocol
        #: Current protocol instance.
        self.protocol = None
        #: Event loop to use.
        self.loop = loop or asyncio.get_event_loop()

        self.host = host
        self.port = port

        self.connected = False

    def stop(self):
        """
        Stops connection
        :return:
        """
        # prevent reconnect:
        # self.host = None

        if self.connected:
            if self.protocol:
                if self.protocol.transport:
                    self.protocol.transport.close()

    def _create_protocol(self, host=None, port=0):
        """
        Factory function to create initialized protocol instance.
        """
        protocol = self.protocol_class()
        protocol.host = host
        protocol.port = port
        protocol.factory = self
        return protocol

    @asyncio.coroutine
    def connect(self):
        _logger.debug('Connecting.')
        try:
            addrinfo = yield from self.loop.getaddrinfo(
                self.host,
                self.port,
                type=DGRAM_TYPE)
            _host, _port = addrinfo[0][-1]
            yield from self.loop.create_datagram_endpoint(
                functools.partial(self._create_protocol,
                                  host=_host, port=_port),
                remote_addr=(self.host, self.port)
            )
            _logger.info('Connected to %s:%s.' % (self.host, self.port))
        except Exception as ex:
            _logger.warning('Failed to connect: %s' % ex)
            # asyncio.asynchronous(self._reconnect(), loop=self.loop)

    def protocol_made_connection(self, protocol):
        """
        Protocol notification of successful connection.
        """
        _logger.info('Protocol made connection.')
        if not self.connected:
            self.connected = True
            self.protocol = protocol
        else:
            _logger.error('Factory protocol connect '
                          'callback called while connected.')

    def protocol_lost_connection(self, protocol):
        """
        Protocol notification of lost connection.
        """
        if self.connected:
            _logger.info('Protocol lost connection.')
            if protocol is not self.protocol:
                _logger.error('Factory protocol callback '
                              'called from unexpected protocol instance.')

            self.connected = False
            self.protocol = None
            # if self.host:
            #    asyncio.asynchronous(self._reconnect(), loop=self.loop)
        else:
            _logger.error('Factory protocol disconnect '
                          'callback called while not connected.')


class AsyncioModbusSerialClient(object):
    """
    Client to connect to modbus device over serial.
    """
    transport = None
    framer = None

    def __init__(self, port, protocol_class=None, framer=None,  loop=None,
                 baudrate=9600, bytesize=8, parity='N', stopbits=1, **serial_kwargs):
        """
        Initializes Asyncio Modbus Serial Client
        :param port: Port to connect
        :param protocol_class: Protocol used to talk to modbus device.
        :param framer: Framer to use
        :param loop: Asyncio Event loop
        """
        #: Protocol used to talk to modbus device.
        self.protocol_class = protocol_class or ModbusClientProtocol
        #: Current protocol instance.
        self.protocol = None
        #: Event loop to use.
        self.loop = loop or asyncio.get_event_loop()
        self.port = port
        self.baudrate = baudrate
        self.bytesize = bytesize
        self.parity = parity
        self.stopbits = stopbits
        self.framer = framer
        self._extra_serial_kwargs = serial_kwargs
        self._connected_event = asyncio.Event()

    def stop(self):
        """
        Stops connection
        :return:
        """
        if self._connected:
            if self.protocol:
                if self.protocol.transport:
                    self.protocol.transport.close()

    def _create_protocol(self):
        protocol = self.protocol_class(framer=self.framer)
        protocol.factory = self
        return protocol

    @property
    def _connected(self):
        return self._connected_event.is_set()

    @asyncio.coroutine
    def connect(self):
        """
        Connect Async client
        :return:
        """
        _logger.debug('Connecting.')
        try:
            from serial_asyncio import create_serial_connection

            yield from create_serial_connection(
                self.loop, self._create_protocol, self.port, baudrate=self.baudrate,
<<<<<<< HEAD
                bytesize=self.bytesize, stopbits=self.stopbits, parity=self.parity, **self._extra_serial_kwargs
=======
                bytesize=self.bytesize, stopbits=self.stopbits, parity=self.parity
>>>>>>> fbdc470a
            )
            yield from self._connected_event.wait()
            _logger.info('Connected to %s', self.port)
        except Exception as ex:
            _logger.warning('Failed to connect: %s', ex)

    def protocol_made_connection(self, protocol):
        """
        Protocol notification of successful connection.
        """
        _logger.info('Protocol made connection.')
        if not self._connected:
            self._connected_event.set()
            self.protocol = protocol
        else:
            _logger.error('Factory protocol connect '
                          'callback called while connected.')

    def protocol_lost_connection(self, protocol):
        """
        Protocol notification of lost connection.
        """
        if self._connected:
            _logger.info('Protocol lost connection.')
            if protocol is not self.protocol:
                _logger.error('Factory protocol callback called'
                              ' from unexpected protocol instance.')

            self._connected_event.clear()
            self.protocol = None
            # if self.host:
            #     asyncio.asynchronous(self._reconnect(), loop=self.loop)
        else:
            _logger.error('Factory protocol disconnect callback '
                          'called while not connected.')


@asyncio.coroutine
def init_tcp_client(proto_cls, loop, host, port, **kwargs):
    """
    Helper function to initialize tcp client
    :param proto_cls:
    :param loop:
    :param host:
    :param port:
    :param kwargs:
    :return:
    """
    client = ReconnectingAsyncioModbusTcpClient(protocol_class=proto_cls,
                                                loop=loop)
    yield from client.start(host, port)
    return client


@asyncio.coroutine
def init_tls_client(proto_cls, loop, host, port, sslctx=None,
                    server_hostname=None, framer=None, **kwargs):
    """
    Helper function to initialize tcp client
    :param proto_cls:
    :param loop:
    :param host:
    :param port:
    :param sslctx:
    :param server_hostname:
    :param framer:
    :param kwargs:
    :return:
    """
    client = ReconnectingAsyncioModbusTlsClient(protocol_class=proto_cls,
                                                loop=loop, framer=framer)
    yield from client.start(host, port, sslctx, server_hostname)
    return client


@asyncio.coroutine
def init_udp_client(proto_cls, loop, host, port, **kwargs):
    """
    Helper function to initialize UDP client
    :param proto_cls:
    :param loop:
    :param host:
    :param port:
    :param kwargs:
    :return:
    """
    client = ReconnectingAsyncioModbusUdpClient(protocol_class=proto_cls,
                                                loop=loop)
    yield from client.start(host, port)
    return client<|MERGE_RESOLUTION|>--- conflicted
+++ resolved
@@ -120,11 +120,9 @@
     def write_transport(self, packet):
         return self.transport.write(packet)
 
-<<<<<<< HEAD
+
     def _execute(self, request, **kwargs):
-=======
-    def execute(self, request, **kwargs):
->>>>>>> fbdc470a
+
         """
         Starts the producer to send the next request to
         consumer.write(Frame(request))
@@ -786,11 +784,7 @@
 
             yield from create_serial_connection(
                 self.loop, self._create_protocol, self.port, baudrate=self.baudrate,
-<<<<<<< HEAD
                 bytesize=self.bytesize, stopbits=self.stopbits, parity=self.parity, **self._extra_serial_kwargs
-=======
-                bytesize=self.bytesize, stopbits=self.stopbits, parity=self.parity
->>>>>>> fbdc470a
             )
             yield from self._connected_event.wait()
             _logger.info('Connected to %s', self.port)
